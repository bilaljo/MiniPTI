import logging
import platform
if platform.system() == "Windows":
    import ctypes

import minipti

import qdarktheme


def main():
    if platform.system() == "Windows":
<<<<<<< HEAD
        appid = u"FHNW.MiniPTI.1.78"
=======
        appid = u"FHNW.MiniPTI.1.9.5"
>>>>>>> de7d0432
        ctypes.windll.shell32.SetCurrentProcessExplicitAppUserModelID(appid)
    logging.basicConfig(level=logging.DEBUG, format="[%(threadName)s] %(levelname)s %(asctime)s: %(message)s",
                        datefmt="%Y-%m-%d %H:%M:%S", filename="pti.log", filemode="a")
    logging.captureWarnings(True)
    logging.info("Started Program")
    app = minipti.gui.controller.api.MainApplication(argv=[])
    logging.info("Started Program")
    app.setStyleSheet(qdarktheme.load_stylesheet())
    app.exec_()
    logging.info("Program closed")


if __name__ == "__main__":
    main()<|MERGE_RESOLUTION|>--- conflicted
+++ resolved
@@ -10,11 +10,7 @@
 
 def main():
     if platform.system() == "Windows":
-<<<<<<< HEAD
-        appid = u"FHNW.MiniPTI.1.78"
-=======
         appid = u"FHNW.MiniPTI.1.9.5"
->>>>>>> de7d0432
         ctypes.windll.shell32.SetCurrentProcessExplicitAppUserModelID(appid)
     logging.basicConfig(level=logging.DEBUG, format="[%(threadName)s] %(levelname)s %(asctime)s: %(message)s",
                         datefmt="%Y-%m-%d %H:%M:%S", filename="pti.log", filemode="a")
