--- conflicted
+++ resolved
@@ -459,7 +459,6 @@
         self.create_button(master=sub_layout, title="Plot", slot=self.controller.plot_characterisation)
 
 
-<<<<<<< HEAD
 class Slider(QtWidgets.QWidget):
     def __init__(self, minimum=0, maximum=100, unit="%"):
         QtWidgets.QWidget.__init__(self)
@@ -878,8 +877,6 @@
         self.frames["Configuration"].layout().addWidget(config, 3, 0)
 
 
-=======
->>>>>>> 80b76dd0
 class _MatplotlibColors:
     BLUE = "#045993"
     ORANGE = "#db6000"
