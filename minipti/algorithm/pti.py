--- conflicted
+++ resolved
@@ -214,19 +214,15 @@
     UNTIL_MICRO_SECONDS = -3
 
     def __init__(self):
-<<<<<<< HEAD
+
+        self._average_period: int = 8000  # Recommended default value
         self.dc_coupled: Union[NDArray[UInt16], None] = None
         self.ac_coupled: Union[NDArray[Int16], None] = None
         self.dc_signals: Union[NDArray[float], None] = None
-=======
-        self._average_period: int = 8000  # Recommended default value
-        self.dc_coupled: Union[NDArray[UInt16], None] = None
-        self.ac_coupled: Union[NDArray[Int16], None] = None
-        self.dc_signals: Union[np.ndarray, None] = None
->>>>>>> 7b0ddabc
         self.lock_in: LockIn = LockIn(np.empty(shape=3), np.empty(shape=3))
         self.ref: Union[NDArray[UInt16], None] = None
         self.save_raw_data: bool = False
+        self.in_phase: np.ndarray = np.cos(2 * np.pi / Decimation.REF_PERIOD * np.arange(0, Decimation.SAMPLES))
         self.destination_folder: str = "."
         self.file_path: str = ""
         self.raw_data_file_path = ""
