--- conflicted
+++ resolved
@@ -1,13 +1,8 @@
 {
     "Low Power Laser": {
         "current": {
-<<<<<<< HEAD
-            "max_mA": 5,
-            "bits": 236
-=======
             "max_mA": 12.5,
             "bits": 141
->>>>>>> c3a895bc
         },
         "mode": {
             "constant_current": true,
