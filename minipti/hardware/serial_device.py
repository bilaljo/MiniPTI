import abc
import functools
import logging
import os
import platform
import re
import time
from dataclasses import dataclass
from enum import Enum
from typing import Union
import threading
import queue


if platform.system() == "Windows":
    import clr
    import System
else:
    import termios
import serial
from serial.tools import list_ports


class SerialStream:
    _COMMAND_PREFIX = 3
    _COMMAND = 0
    _VALUE = 1
    _NUMBER_OF_HEX_DIGITS = 4
    _STREAM_PATTERN = re.compile(r"[GSC][a-zA-Z][\da-zA-Z][\da-fA-F]{4}")  # 4 Hex Digits
    _MIN_VALUE = 0
    _MAX_VALUE = (1 << _NUMBER_OF_HEX_DIGITS * 4) - 1  # 1 hex byte corresponds to 4 binary bytes

    def __init__(self, stream: str):
        """
        A serial stream consistent of three bytes whereby the first represents a command for the serial device
        (G for Get, S for Set and C for Command ("execute")). The next 4 bytes represent the value that is needed for
        the command. The values are represented in hex strings.
        """
        if not SerialStream._STREAM_PATTERN.fullmatch(stream):
            raise ValueError(f"Stream {stream} is not valid")
        self._stream = stream
        self._package: list[str, str] = [stream[:SerialStream._COMMAND_PREFIX], stream[SerialStream._COMMAND_PREFIX:]]

    def __str__(self) -> str:
        return self._stream

    def __repr__(self) -> str:
        return f"SerialStream(command={self.command}, value={self.value}, stream={self.stream})"

    @property
    def command(self) -> str:
        return self._package[SerialStream._COMMAND]

    @property
    def value(self) -> int:
        return int(self._package[SerialStream._VALUE], base=16)

    @value.setter
    def value(self, value: Union[str, int]) -> None:
        if not (SerialStream._MIN_VALUE <= int(value) < SerialStream._MAX_VALUE):
            raise ValueError("Value is out of range for 4 digit hex values")
        elif not isinstance(value, str):
            value = f"{value:0{SerialStream._NUMBER_OF_HEX_DIGITS}X}"
        self._package[SerialStream._VALUE] = value
        self._stream = self._stream[:SerialStream._COMMAND_PREFIX] + self._package[SerialStream._VALUE]

    @property
    def stream(self) -> str:
        return self._stream


class Driver:
    """
    Base class for serial port reading and writing. Note that the class uses for reading, writing and proceeding of
    incoming data respectively their own event loops, e.g. the reading is done blocking synchronously (without polling).
    It is not intended to be used asynchron (with an event-driven approach).
    """
    _QUEUE_SIZE = 15
    _MAX_RESPONSE_TIME = 500e-3  # s
    _MAX_WAIT_TIME = 5  # s

    _TERMINATION_SYMBOL = "\n"
    _START_DATA_FRAME = 1
    _IO_BUFFER_SIZE = 8000
    _SEARCH_ATTEMPTS = 3

    def __init__(self):
        self._port_name = ""
        self._write_buffer = queue.Queue()
        self.data = queue.Queue()
        self._ready_write = threading.Event()
        self._ready_write.set()
        self.last_written_message = ""
        if platform.system() == "Windows":
            self._serial_port = System.IO.Ports.SerialPort()
        else:
            self._file_descriptor = -1
        self.connected = threading.Event()
        self.received_data = queue.Queue()

    @property
    def port_name(self) -> str:
        return self._port_name

    @port_name.setter
    def port_name(self, port_name: str) -> None:
        old_port_name = self.port_name
        try:
            self.port_name = port_name
            self.open()
        except OSError:
            self.port_name = old_port_name

    @property
    @abc.abstractmethod
    def device_id(self) -> bytes:
        ...

    @property
    @abc.abstractmethod
    def device_name(self) -> str:
        ...

    def __repr__(self) -> str:
        name_space = os.path.splitext(os.path.basename(__file__))[0]
        class_name = self.__class__.__name__
        representation = f"{name_space}.{class_name}(device_name={self.device_name}," \
                         f" termination_symbol=\\n, device_id={self.device_id}," \
                         f" port_name={self.port_name})"
        return representation

    def find_port(self) -> None:
        if self.is_open:
            return
        for _ in range(Driver._SEARCH_ATTEMPTS):
            for port in list_ports.comports():
                try:
                    with serial.Serial(port.name, timeout=Driver._MAX_RESPONSE_TIME,
                                       write_timeout=Driver._MAX_RESPONSE_TIME) as device:
                        if self._check_hardware_id(device):
                            self.port_name = port.name
                            logging.info(f"Found {self.device_name} at {self.port_name}")
                            return
                except serial.SerialException:
                    continue
        else:
            raise OSError(f"Could not find {self.device_name}. Maybe it is already connected")

    def _check_hardware_id(self, device) -> bool:
        device.write(Command.HARDWARE_ID + Driver._TERMINATION_SYMBOL.encode())
        time.sleep(0.1)
        available_bytes = device.in_waiting
        self.received_data.put(device.read(available_bytes))
        return self.get_hardware_id() == self.device_id

    def _clear(self) -> None:
        self._write_buffer = queue.Queue()
        self.data = queue.Queue()
        self.last_written_message = ""
        self.received_data = queue.Queue()
        self._ready_write.set()

    if platform.system() == "Windows":
        def open(self) -> None:
            if self.port_name and not self.is_open:
                self._clear()
                self._serial_port = System.IO.Ports.SerialPort()
                self._serial_port.PortName = self.port_name
                self._serial_port.DataReceived += System.IO.Ports.SerialDataReceivedEventHandler(self._receive)
                self._serial_port.Open()
                self.connected.set()
                logging.info("Connected with %s", self.device_name)
            else:
                raise OSError("Could not connect with %s", self.device_name)
    else:
        def open(self) -> None:
            if self.port_name and not self.is_open:
                try:
                    self._clear()
                    self._file_descriptor = os.open(path=self.port_name, flags=os.O_RDWR | os.O_NOCTTY | os.O_SYNC)
                    old_attribute = termios.tcgetattr(self._file_descriptor)
                    iflag, oflag, cflag, lflag, ispeed, ospeed, cc = old_attribute

                    iflag &= ~termios.BRKINT
                    lflag = 0
                    oflag = 0

                    cc[termios.VMIN] = 1
                    cc[termios.VTIME] = Driver._MAX_WAIT_TIME * 1000  # in ms on Unix

                    iflag &= ~(termios.IXON | termios.IXOFF | termios.IXANY)

                    cflag |= (termios.CLOCAL | termios.CREAD)

                    cflag &= ~(termios.PARENB | termios.PARODD)

                    cflag &= ~termios.CSTOPB

                    cflag &= ~termios.CSTOPB

                    new_attribute = [iflag, oflag, cflag, lflag, ispeed, ospeed, cc]
                    termios.tcsetattr(self._file_descriptor, termios.TCSANOW, new_attribute)
                except OSError:
                    raise OSError("Could not connect find %s", self.device_name)
                self.connected.set()
                logging.info(f"Connected with {self.device_name}")
            else:
                raise OSError("Could not connect with %s", self.device_name)

    def run(self) -> None:
        threading.Thread(target=self._write, daemon=True, name=f"{self.device_name} Write Thread").start()
        if platform.system() != "Windows":
            threading.Thread(target=self._receive, daemon=True, name=f"{self.device_name} Receive Thread").start()
        threading.Thread(target=self._process_data, daemon=True, name=f"{self.device_name} Processing Thread").start()

    def get_hardware_id(self) -> Union[bytes, None]:
        try:
            received_data: bytes = self.received_data.get(timeout=Driver._MAX_RESPONSE_TIME)
            hardware_id = Patterns.HARDWARE_ID.search(received_data)
        except queue.Empty:
            return
        if hardware_id is not None:
            hardware_id = hardware_id.group()
            return Patterns.HEX_VALUE.search(hardware_id).group()

    def command_error_handing(self, received: str) -> None:
        if Patterns.ERROR.search(received) is not None:
            error = Patterns.HEX_VALUE.search(Patterns.ERROR.search(received).group()).group()
            if error == Error.COMMAND:
                raise OSError(f"Packet length != 7 characters ('\n' excluded) from {self.port_name}")
            elif error == Error.PARAMETER:
                raise OSError(f"Error converting the hex parameter from {self.port_name}")
            elif error == Error.COMMAND:
                raise OSError(f"Request consists of an unknown/invalid command from {self.port_name}")
            elif error == Error.UNKNOWN_COMMAND:
                raise OSError(f"Unknown command from {self.port_name}")

    @functools.singledispatchmethod
    def write(self, message: str) -> bool:
        if self.connected.is_set():
            self._write_buffer.put(message, block=False)
            return True
        return False

    @write.register
    def _(self, message: int) -> bool:
        if self.connected.is_set():
            self._write_buffer.put(str(message), block=False)
            return True
        return False

    @write.register(SerialStream)
    def _(self, message: SerialStream) -> bool:
        if self.connected.is_set():
            self._write_buffer.put(str(message), block=False)
            return True
        return False

    @write.register
    def _(self, message: bytes) -> bool:
        if self.connected.is_set():
            self._write_buffer.put(message.decode(), block=False)
            return True
        return False

    @write.register
    def _(self, message: bytearray) -> bool:
        if self.connected.is_set():
            self._write_buffer.put(message.decode(), block=False)
            return True
        return False

    def _write(self) -> None:
        while self.connected.is_set():
<<<<<<< HEAD
            self.ready_write.wait(timeout=Driver.MAX_RESPONSE_TIME)
            self.last_written_message = self._write_buffer.get(block=True) + Driver.TERMINATION_SYMBOL
            try:
                self._transfer()
            except OSError:
                logging.error("Could not transfer %s to %s", self.last_written_message)
                break
            logging.debug("%s written to %s", self.last_written_message[:-1], self.device_name)
            self.ready_write.clear()
=======
            if self._ready_write.wait(timeout=Driver._MAX_RESPONSE_TIME):
                self.last_written_message = self._write_buffer.get(block=True) + Driver._TERMINATION_SYMBOL
                try:
                    self._transfer()
                except OSError:
                    logging.error("Could not transfer %s to %s", self.last_written_message)
                    break
                logging.debug("%s written to %s", self.last_written_message[:-1], self.device_name)
                self._ready_write.clear()
>>>>>>> 80b76dd0

    def _transfer(self) -> None:
        if platform.system() == "Windows":
            self._serial_port.Write(self.last_written_message)
        else:
            os.write(self._file_descriptor, self.last_written_message.encode())

    def _check_ack(self, data: str) -> bool:
        last_written = self.last_written_message[:-1]
        if data != last_written and data != last_written.capitalize():
            logging.error("Received message %s message, expected  %s", data, self.last_written_message)
            success = False
        else:
            logging.debug("Command %s successfully applied", data)
            success = True
        self._ready_write.set()
        return success

    if platform.system() == "Windows":
        @property
        def is_open(self) -> bool:
            return self._serial_port.IsOpen
    else:
        @property
        def is_open(self) -> bool:
            return self._file_descriptor != -1

    if platform.system() == "Windows":
        def close(self) -> None:
            if self.is_open:
                self.connected.clear()
                self._serial_port.Close()
                logging.info("Closed connection to %s", self.device_name)
    else:
        def close(self) -> None:
            if self.is_open:
                self.connected.clear()
                os.close(self._file_descriptor)
                logging.info("Closed connection to %s", self.device_name)

    if platform.system() == "Windows":
        """
        Serial Port Reading Implementation on Windows.
        """
        def _receive(self, sender, arg: System.IO.Ports.SerialDataReceivedEventArgs) -> None:
            self.received_data.put(self._serial_port.ReadExisting())

    else:
        """
        Serial Port Reading Implementation on Unix.
        """
        def _receive(self) -> None:
            """
            This threads blocks until data on the serial port is available. If after 5 s now data has come it is assumed
            that the connection is lost.
            """
            while self.connected.is_set():
                try:
                    received = os.read(self._file_descriptor, Driver._IO_BUFFER_SIZE)
                    self.received_data.put(received.decode())
                except OSError:
                    logging.error("Connection to %s lost", self.device_name)
                    # Device might not be closed properly, so we mark the descriptor as invalid
                    self._file_descriptor = -1
                    self.connected.clear()

    def get_data(self) -> str:
        try:
            received_data: str = self.received_data.get(block=True, timeout=Driver._MAX_WAIT_TIME)
            return received_data
        except queue.Empty:
            self.connected.clear()
            logging.error("Connection to %s lost", self.device_name)
            if platform.system() != "Windows":
                self._file_descriptor = -1
            raise OSError

    @abc.abstractmethod
    def _encode_data(self) -> None:
        """
        Encodes incoming data of the serial device. Each package has a package identifier, to decide the decoding
        algorithm of it.
        """

    @abc.abstractmethod
    def _process_data(self) -> None:
        ...


@dataclass
class Data:
    ...


class Error(Enum):
    REQUEST = "0000"
    PARAMETER = "0001"
    COMMAND = "0002"
    UNKNOWN_COMMAND = "0003"


@dataclass
class Patterns:
    """
    The first bytes stand for get (G) the second byte for the required thing (H for Hardware).
    The third bytes stands for the required Information (I for ID, V for version).
    \n is the termination symbol.
    """
    HARDWARE_ID = re.compile(b"GHI[0-9a-fA-F]{4}", flags=re.MULTILINE)
    ERROR = re.compile(b"ERR[0-9a-fA-F]{4}", flags=re.MULTILINE)
    HEX_VALUE = re.compile(b"[0-9a-fA-F]{4}", flags=re.MULTILINE)


class Command:
    HARDWARE_ID = b"GHI0000"<|MERGE_RESOLUTION|>--- conflicted
+++ resolved
@@ -272,7 +272,6 @@
 
     def _write(self) -> None:
         while self.connected.is_set():
-<<<<<<< HEAD
             self.ready_write.wait(timeout=Driver.MAX_RESPONSE_TIME)
             self.last_written_message = self._write_buffer.get(block=True) + Driver.TERMINATION_SYMBOL
             try:
@@ -282,17 +281,6 @@
                 break
             logging.debug("%s written to %s", self.last_written_message[:-1], self.device_name)
             self.ready_write.clear()
-=======
-            if self._ready_write.wait(timeout=Driver._MAX_RESPONSE_TIME):
-                self.last_written_message = self._write_buffer.get(block=True) + Driver._TERMINATION_SYMBOL
-                try:
-                    self._transfer()
-                except OSError:
-                    logging.error("Could not transfer %s to %s", self.last_written_message)
-                    break
-                logging.debug("%s written to %s", self.last_written_message[:-1], self.device_name)
-                self._ready_write.clear()
->>>>>>> 80b76dd0
 
     def _transfer(self) -> None:
         if platform.system() == "Windows":
