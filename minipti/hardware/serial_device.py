import abc
import enum
import logging
import os
import platform
import queue
import re
import struct
import threading
import time
from dataclasses import dataclass
from enum import Enum
import traceback

from typing import Union

import numpy as np

if platform.system() == "Windows":
    import win32con
    from win32 import win32file
    import pywintypes
else:
    import signal
    import termios
    import fcntl
    import multiprocessing
import serial
from serial.tools import list_ports


def _print_stack_frame() -> None:
    for line in traceback.format_stack():
        logging.debug(line)


class Driver:
    _QUEUE_SIZE = 15
    MAX_RESPONSE_TIME = 500e-3  # 100 ms response time

    TERMINATION_SYMBOL = "\n"
    NUMBER_OF_HEX_BYTES = 4
    _START_DATA_FRAME = 1
    if platform.system() != "Windows":
        _TIOCM_zero_str = struct.pack('I', 0)

    def __init__(self):
        self.device = None
        self.connected = threading.Event()
        self.port_name = ""
        if platform.system() == "Windows":
            self._write_buffer = queue.Queue()
            self.data = queue.Queue()
            self.received_data = queue.Queue(maxsize=Driver._QUEUE_SIZE)
        else:
            # On linux we can spawn easily new proccesses and take advantage of multicore systems.
            self._write_buffer = multiprocessing.Queue()
            self.data = multiprocessing.Queue()
            self.received_data = multiprocessing.Queue(maxsize=Driver._QUEUE_SIZE)
        self.ready_write = threading.Event()
        self.ready_write.set()
        self.last_written_message = ""
        self.device = None
        if platform.system() != "Windows":
            self.file_descriptor = -1
            self.new_data_queue = multiprocessing.Queue()

    def find_port(self) -> None:
        for port in list_ports.comports():
            try:
                with serial.Serial(port.device, timeout=Driver.MAX_RESPONSE_TIME,
                                   write_timeout=Driver.MAX_RESPONSE_TIME) as device:
                    device.write(Command.HARDWARE_ID + Driver.TERMINATION_SYMBOL.encode())
                    time.sleep(0.1)
                    available_bytes = device.in_waiting
                    self.received_data.put(device.read(available_bytes))
                    hardware_id = self.get_hardware_id()
                    if hardware_id == self.device_id:
                        self.port_name = port.device
                        logging.info(f"Found {self.device_name} at {self.port_name}")
                        break
            except serial.SerialException:
                continue
        else:
            _print_stack_frame()
            raise OSError("Could not find {self.device_name}")

    if platform.system() == "Windows":
        def open(self) -> None:
            if self.port_name:
                try:
                    self.device = win32file.CreateFile("\\\\.\\" + self.port_name,
                                                       win32con.GENERIC_READ | win32con.GENERIC_WRITE,
                                                       0,
                                                       None,
                                                       win32con.OPEN_EXISTING,
                                                       win32con.FILE_ATTRIBUTE_NORMAL,
                                                       None)
                except pywintypes.error as e:
                    logging.debug("Error caused by %s", e)
                    _print_stack_frame()
                    raise OSError("Could not find %s", self.device_name)
                else:
                    win32file.SetCommMask(self.device, win32file.EV_RXCHAR)
                    win32file.SetupComm(self.device, 4096, 4096)
                    win32file.PurgeComm(self.device,
                                        win32file.PURGE_TXABORT | win32file.PURGE_RXABORT
                                        | win32file.PURGE_TXCLEAR | win32file.PURGE_RXCLEAR)
                    self.connected.set()
                    logging.info("Connected with %s", self.device_name)
            else:
                _print_stack_frame()
                raise OSError("Could not find %s", self.device_name)
    else:
        def open(self) -> None:
            if self.port_name:
                self.file_descriptor = os.open(path=self.port_name, flags=os.O_RDWR | os.O_NOCTTY | os.O_NONBLOCK)
                # Setting up the flags is based on the pyserial library
                # https://github.com/pyserial/pyserial/blob/master/serial/serialposix.py#L383
                old_attribute = termios.tcgetattr(self.file_descriptor)
                iflag, oflag, cflag, lflag, ispeed, ospeed, cc = old_attribute

                cflag &= ~termios.PARENB
                cflag &= ~termios.CSTOPB
                cflag &= ~termios.CSIZE
                cflag |= termios.CS8
<<<<<<< HEAD
                cflag |= (termios.CLOCAL | termios.CREAD)
                cflag &= ~(termios.ICANON | termios.ECHO | termios.ECHOE | termios.ISIG)
                iflag &= ~(termios.IXON | termios.IXOFF | termios.IXANY)
                oflag &= ~termios.OPOST

=======
                iflag &= ~(termios.INPCK | termios.ISTRIP)
                cflag &= ~(termios.PARENB | termios.PARODD)
                if hasattr(termios, 'IXANY'):
                    iflag &= ~(termios.IXON | termios.IXOFF | termios.IXANY)
                else:
                    iflag &= ~(termios.IXON | termios.IXOFF)
                if hasattr(termios, 'CRTSCTS'):
                    cflag &= ~termios.CRTSCTS
                elif hasattr(termios, 'CNEW_RTSCTS'):  # try it with alternate constant name
                    cflag &= ~termios.CNEW_RTSCTS
                cc[termios.VMIN] = 0  # Non-blocking
                cc[termios.VTIME] = int(Driver.MAX_RESPONSE_TIME * 1000)  # Uses ms as unit per default
>>>>>>> 04bbd381
                new_attribute = [iflag, oflag, cflag, lflag, ispeed, ospeed, cc]
                termios.tcsetattr(self.file_descriptor, termios.TCSANOW, new_attribute)
                fcntl.fcntl(self.file_descriptor, fcntl.F_SETFL, os.O_NDELAY | os.O_ASYNC)
                signal.signal(signal.SIGIO, lambda frame: self.new_data_queue.queue(1))
                self.connected.set()
                logging.info(f"Connected with {self.device_name}")
            else:
                _print_stack_frame()
                raise OSError("Could not find {self.device_name}")

    def run(self) -> None:
        if platform.system() == "Windows":
            threading.Thread(target=self._write, daemon=True).start()
            threading.Thread(target=self._receive, daemon=True).start()
            threading.Thread(target=self._read, daemon=True).start()
        else:
            multiprocessing.Process(target=self._write, daemon=True).start()
            multiprocessing.Process(target=self._receive, daemon=True).start()
            multiprocessing.Process(target=self._read, daemon=True).start()

    def _read(self):
        try:
            self._process_data()
        finally:
            self.close()

    @property
    @abc.abstractmethod
    def device_id(self) -> bytes:
        ...

    @property
    @abc.abstractmethod
    def device_name(self) -> str:
        ...

    def __repr__(self) -> str:
        name_space = os.path.splitext(os.path.basename(__file__))[0]
        class_name = self.__class__.__name__
        representation = f"{name_space}.{class_name}(device_name={self.device_name}," \
                         f" termination_symbol=\\n, device_id={self.device_id}," \
                         f" port_name={self.port_name})"
        return representation

    def get_hardware_id(self) -> Union[bytes, None]:
        try:
            received_data: bytes = self.received_data.get(timeout=Driver.MAX_RESPONSE_TIME)
            hardware_id = Patterns.HARDWARE_ID.search(received_data)
        except queue.Empty:
            return
        if hardware_id is not None:
            hardware_id = hardware_id.group()
            return Patterns.HEX_VALUE.search(hardware_id).group()

    def command_error_handing(self, received: str) -> None:
        if Patterns.ERROR.search(received) is not None:
            error = Patterns.HEX_VALUE.search(Patterns.ERROR.search(received).group()).group()
            if error == Error.COMMAND:
                raise OSError(f"Packet length != 7 characters ('\n' excluded) from {self.port_name}")
            elif error == Error.PARAMETER:
                raise OSError(f"Error converting the hex parameter from {self.port_name}")
            elif error == Error.COMMAND:
                raise OSError(f"Request consists of an unknown/invalid command from {self.port_name}")
            elif error == Error.UNKNOWN_COMMAND:
                raise OSError(f"Unknown command from {self.port_name}")

    def write(self, message: Union[str, bytes, bytearray]) -> bool:
        """
        Sends data to the serial device if connected and no acknowledge is pending.
        """
        while self.connected.is_set():
            if isinstance(message, str):
                self._write_buffer.put(message, block=False)
            else:
                self._write_buffer.put(message.decode(), block=False)
            return True
        return False

    def _write(self) -> None:
        while self.connected.is_set():
            if self.ready_write.wait(timeout=Driver.MAX_RESPONSE_TIME):
                self.last_written_message = self._write_buffer.get(block=True) + Driver.TERMINATION_SYMBOL
                self._transfer()
                logging.debug("%s written to %s", self.last_written_message, self.device_name)
                self.ready_write.clear()

    def _transfer(self) -> None:
        if platform.system() == "Windows":
            win32file.WriteFile(self.device, self.last_written_message.encode(), None)
        else:
            os.write(self.file_descriptor, self.last_written_message.encode())

    def _check_ack(self, data: str) -> bool:
        last_written = self.last_written_message
        if data != last_written and data != last_written.capitalize():
            logging.error("Received message %s message, expected  %s", data, self.last_written_message)
            _print_stack_frame()
            success = False
        else:
            logging.debug("Command %s successfully applied", data)
            success = True
        self.ready_write.set()
        return success

    if platform.system() == "Windows":
        def is_open(self) -> bool:
            return self.device is not None
    else:
        def is_open(self) -> bool:
            return self.file_descriptor != -1

    if platform.system() == "Windows":
        def close(self) -> None:
            if self.device is not None:
                self.connected.clear()
                win32file.CloseHandle(self.device)
                logging.info("Closed connection to %s", self.device_name)
    else:
        def close(self) -> None:
            if self.file_descriptor != -1:
                os.close(self.file_descriptor)
                logging.info("Closed connection to %s", self.device_name)

    if platform.system() == "Windows":
        """
        Serial Port Reading Implementation on Windows.
        """
        def _receive(self) -> None:
            """
            Receiver thread for incoming data. The WaitComEvent method blocks the thread until a specific event
            occurred. The event we are looking for has event mask value EV_RXCHAR. It is set, when a character
             (or more) is put into the input buffer.
            If the EV_RXCHAR event occurred the data can be read. While reading, a memoryview object is returned.
            """
            while self.connected.is_set():
                try:
                    rc, mask = win32file.WaitCommEvent(self.device, None)
                    flags, comstat = win32file.ClearCommError(self.device)
                    rc, data = win32file.ReadFile(self.device, comstat.cbInQue, None)
                    self.received_data.put(data.decode())
                    logging.debug("Data received")
                except pywintypes.error as e:
                    logging.error("Connection to %s lost", self.device_name)
                    logging.debug("Error caused by %s", e)
                    _print_stack_frame()
    else:
        """
        Serial Port Reading Implementation on Unix.
        """
        def _receive(self, signum, frame) -> None:
            """
            This thread (on Windows) or process (on Linux) sleeps until the new serial data event awakes it
            """
            while self.connected.is_set():
                # If many serial events got triggered of this port while procceding the old events we put them into a
                # queue so that they do not go lost.
                self.new_data_queue.get(block=True)
                buffer = fcntl.ioctl(self.file_descriptor, termios.TIOCINQ)
                in_waiting = np.frombuffer(buffer, dtype=int)[0]
                if in_waiting:
                    self.received_data.put(os.read(self.file_descriptor, in_waiting).decode())

    @abc.abstractmethod
    def encode_data(self) -> None:
        """
        Encodes incoming data of the serial device. Each package has a package identifier, to decide the decoding
        algorithm of it.
        """

    @abc.abstractmethod
    def _process_data(self) -> None:
        ...


@dataclass
class Data:
    ...


class Error(Enum):
    REQUEST = "0000"
    PARAMETER = "0001"
    COMMAND = "0002"
    UNKNOWN_COMMAND = "0003"


@dataclass
class Patterns:
    """
    The first bytes stand for get (G) the second byte for the required thing (H for Hardware).
    The third bytes stands for the required Information (I for ID, V for version).
    \n is the termination symbol.
    """
    HARDWARE_ID = re.compile(b"GHI[0-9a-fA-F]{4}", flags=re.MULTILINE)
    ERROR = re.compile(b"ERR[0-9a-fA-F]{4}", flags=re.MULTILINE)
    HEX_VALUE = re.compile(b"[0-9a-fA-F]{4}", flags=re.MULTILINE)


class Command:
    HARDWARE_ID = b"GHI0000"<|MERGE_RESOLUTION|>--- conflicted
+++ resolved
@@ -124,26 +124,11 @@
                 cflag &= ~termios.CSTOPB
                 cflag &= ~termios.CSIZE
                 cflag |= termios.CS8
-<<<<<<< HEAD
                 cflag |= (termios.CLOCAL | termios.CREAD)
                 cflag &= ~(termios.ICANON | termios.ECHO | termios.ECHOE | termios.ISIG)
                 iflag &= ~(termios.IXON | termios.IXOFF | termios.IXANY)
                 oflag &= ~termios.OPOST
 
-=======
-                iflag &= ~(termios.INPCK | termios.ISTRIP)
-                cflag &= ~(termios.PARENB | termios.PARODD)
-                if hasattr(termios, 'IXANY'):
-                    iflag &= ~(termios.IXON | termios.IXOFF | termios.IXANY)
-                else:
-                    iflag &= ~(termios.IXON | termios.IXOFF)
-                if hasattr(termios, 'CRTSCTS'):
-                    cflag &= ~termios.CRTSCTS
-                elif hasattr(termios, 'CNEW_RTSCTS'):  # try it with alternate constant name
-                    cflag &= ~termios.CNEW_RTSCTS
-                cc[termios.VMIN] = 0  # Non-blocking
-                cc[termios.VTIME] = int(Driver.MAX_RESPONSE_TIME * 1000)  # Uses ms as unit per default
->>>>>>> 04bbd381
                 new_attribute = [iflag, oflag, cflag, lflag, ispeed, ospeed, cc]
                 termios.tcsetattr(self.file_descriptor, termios.TCSANOW, new_attribute)
                 fcntl.fcntl(self.file_descriptor, fcntl.F_SETFL, os.O_NDELAY | os.O_ASYNC)
