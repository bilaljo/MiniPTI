<<<<<<< HEAD
from abc import abstractmethod, ABC
from functools import singledispatchmethod
=======
import abc
import functools
import itertools
>>>>>>> 7b0ddabc
import logging
import os
import platform
import re
import time
from dataclasses import dataclass
from enum import Enum
from typing import Union
from numbers import Real
import threading
import queue

from overrides import final


if platform.system() == "Windows":
    import clr
    import System
else:
    import termios
import serial
from serial.tools import list_ports


<<<<<<< HEAD
=======
class SerialStream:
    _COMMAND_PREFIX = 3
    _COMMAND = 0
    _VALUE = 1
    _NUMBER_OF_HEX_DIGITS = 4
    #_STREAM_PATTERN = re.compile(r"[GSC][a-zA-Z][\da-zA-Z][\da-fA-F]{4}")  # 4 Hex Digits
    _STREAM_PATTERN = re.compile(r"[G|S]et[a-zA-Z]+:\[? ]\?")  # 4 Hex Digits
    _MIN_VALUE = 0
    _MAX_VALUE = (1 << _NUMBER_OF_HEX_DIGITS * 4) - 1  # 1 hex byte corresponds to 4 binary bytes

    def __init__(self, stream: str):
        """
        A serial stream consistent of three bytes whereby the first represents a command for the serial device
        (G for Get, S for Set and C for Command ("execute")). The next 4 bytes represent the value that is needed for
        the command. The values are represented in hex strings.
        """
        if not SerialStream._STREAM_PATTERN.fullmatch(stream):
            raise ValueError(f"Stream {stream} is not valid")
        self._stream = stream
        self._package: list[str, str] = [stream[:SerialStream._COMMAND_PREFIX], stream[SerialStream._COMMAND_PREFIX:]]

    def __str__(self) -> str:
        return self._stream

    def __repr__(self) -> str:
        return f"SerialStream(command={self.command}, value={self.value}, stream={self.stream})"

    @property
    def command(self) -> str:
        return self._package[SerialStream._COMMAND]

    @property
    def value(self) -> int:
        return int(self._package[SerialStream._VALUE], base=16)

    @value.setter
    def value(self, value: Union[str, int]) -> None:
        if not (SerialStream._MIN_VALUE <= int(value) < SerialStream._MAX_VALUE):
            raise ValueError("Value is out of range for 4 digit hex values")
        elif not isinstance(value, str):
            value = f"{value:0{SerialStream._NUMBER_OF_HEX_DIGITS}X}"
        self._package[SerialStream._VALUE] = value
        self._stream = self._stream[:SerialStream._COMMAND_PREFIX] + self._package[SerialStream._VALUE]
>>>>>>> 7b0ddabc



class Driver(ABC):
    """
    Base class for serial port reading and writing. Note that the class uses for reading, writing and proceeding of
    incoming data respectively their own event loops, e.g. the reading is done blocking synchronously (without polling).
    It is not intended to be used asynchron (with an event-driven approach).
    """
    _QUEUE_SIZE = 15
    _MAX_RESPONSE_TIME = 500e-3  # s
    _MAX_WAIT_TIME = 5  # s

    _TERMINATION_SYMBOL = "\n"
    _START_DATA_FRAME = 1
    _IO_BUFFER_SIZE = 8000
    _SEARCH_ATTEMPTS = 3

    def __init__(self):
        self._port_name = ""
        self._write_buffer = queue.Queue()
        self.data = queue.Queue()
        self._ready_write = threading.Event()
        self._ready_write.set()
        self.last_written_message = ""
        if platform.system() == "Windows":
            self._serial_port = System.IO.Ports.SerialPort()
        else:
            self._file_descriptor = -1
        self.connected = threading.Event()
        self.received_data = queue.Queue()

    @property
    def port_name(self) -> str:
        return self._port_name

    @port_name.setter
    def port_name(self, port_name: str) -> None:
        old_port_name = self.port_name
        try:
            self.port_name = port_name
            self.open()
        except OSError:
            self.port_name = old_port_name

    @property
    @abstractmethod
    def device_id(self) -> bytes:
        ...

    @property
    @abstractmethod
    def device_name(self) -> str:
        ...

    def __repr__(self) -> str:
        name_space = os.path.splitext(os.path.basename(__file__))[0]
        class_name = self.__class__.__name__
        representation = f"{name_space}.{class_name}(device_name={self.device_name}," \
                         f" termination_symbol=\\n, device_id={self.device_id}," \
                         f" port_name={self.port_name})"
        return representation

    @final
    def find_port(self) -> None:
        if self.is_open:
            return
        for _ in itertools.repeat(None, Driver._SEARCH_ATTEMPTS):
            for port in list_ports.comports():
                try:
                    with serial.Serial(port.name, timeout=Driver._MAX_RESPONSE_TIME,
                                       write_timeout=Driver._MAX_RESPONSE_TIME) as device:
                        if self._check_hardware_id(device):
                            self._port_name = port.name
                            logging.info(f"Found {self.device_name} at {self.port_name}")
                            return
                except serial.SerialException:
                    continue
        else:
            raise OSError(f"Could not find {self.device_name}. Maybe it is already connected")

    @final
    def _check_hardware_id(self, device) -> bool:
        device.write(Command.HARDWARE_ID + Driver._TERMINATION_SYMBOL.encode())
        time.sleep(0.1)
        available_bytes = device.in_waiting
        self.received_data.put(device.read(available_bytes))
        return self.get_hardware_id() == self.device_id

    @final
    def _clear(self) -> None:
        self._write_buffer = queue.Queue()
        self.data = queue.Queue()
        self.last_written_message = ""
        self.received_data = queue.Queue()
        self._ready_write.set()

    if platform.system() == "Windows":
        @final
        def open(self) -> None:
            if self.port_name and not self.is_open:
                self._clear()
                self._serial_port = System.IO.Ports.SerialPort()
                self._serial_port.PortName = self.port_name
                self._serial_port.DataReceived += System.IO.Ports.SerialDataReceivedEventHandler(self._receive)
                self._serial_port.Open()
                self.connected.set()
                logging.info("Connected with %s", self.device_name)
            else:
                raise OSError("Could not connect with %s", self.device_name)
    else:
        @final
        def open(self) -> None:
            if self.port_name and not self.is_open:
                try:
                    self._clear()
                    self._file_descriptor = os.open(path=self.port_name, flags=os.O_RDWR | os.O_NOCTTY | os.O_SYNC)
                    old_attribute = termios.tcgetattr(self._file_descriptor)
                    iflag, oflag, cflag, lflag, ispeed, ospeed, cc = old_attribute

                    iflag &= ~termios.BRKINT
                    lflag = 0
                    oflag = 0

                    cc[termios.VMIN] = 1
                    cc[termios.VTIME] = Driver._MAX_WAIT_TIME * 1000  # in ms on Unix

                    iflag &= ~(termios.IXON | termios.IXOFF | termios.IXANY)

                    cflag |= (termios.CLOCAL | termios.CREAD)

                    cflag &= ~(termios.PARENB | termios.PARODD)

                    cflag &= ~termios.CSTOPB

                    cflag &= ~termios.CSTOPB

                    new_attribute = [iflag, oflag, cflag, lflag, ispeed, ospeed, cc]
                    termios.tcsetattr(self._file_descriptor, termios.TCSANOW, new_attribute)
                except OSError:
                    raise OSError("Could not connect find %s", self.device_name)
                self.connected.set()
                logging.info(f"Connected with {self.device_name}")
            else:
                raise OSError("Could not connect with %s", self.device_name)

    @final
    def run(self) -> None:
        threading.Thread(target=self._write, daemon=True, name=f"{self.device_name} Write Thread").start()
        if platform.system() != "Windows":
            threading.Thread(target=self._receive, daemon=True, name=f"{self.device_name} Receive Thread").start()
        threading.Thread(target=self._process_data, daemon=True, name=f"{self.device_name} Processing Thread").start()

    @final
    def get_hardware_id(self) -> Union[bytes, None]:
        try:
            received_data: bytes = self.received_data.get(timeout=Driver._MAX_RESPONSE_TIME)
            hardware_id = Patterns.HARDWARE_ID.search(received_data)
        except queue.Empty:
            return
        if hardware_id is not None:
            hardware_id = hardware_id.group()
            return Patterns.HEX_VALUE.search(hardware_id).group()

    @singledispatchmethod   
    @final
    def write(self, message: str) -> bool:
        if self.connected.is_set():
            self._write_buffer.put(message, block=False)
            return True
        return False

    @write.register(int)
    @write.register(SerialStream)
    @final
    def _(self, message: Union[int, SerialStream]) -> bool:
        if self.connected.is_set():
            self._write_buffer.put(str(message), block=False)
            return True
        return False

    @write.register(bytes)
    @write.register(bytearray)
    @final
    def _(self, message: Union[bytes, bytearray]) -> bool:
        if self.connected.is_set():
            self._write_buffer.put(message.decode(), block=False)
            return True
        return False

    @final
    def _write(self) -> None:
        while self.connected.is_set():
            self._ready_write.wait(timeout=Driver._MAX_RESPONSE_TIME)
            self.last_written_message = self._write_buffer.get(block=True) + Driver._TERMINATION_SYMBOL
            try:
                self._transfer()
            except OSError:
                logging.error("Could not transfer %s to %s", self.last_written_message)
                break
            logging.debug("%s written to %s", self.last_written_message[:-1], self.device_name)
            self._ready_write.clear()

    @final
    def _transfer(self) -> None:
        if platform.system() == "Windows":
            self._serial_port.Write(self.last_written_message)
        else:
            os.write(self._file_descriptor, self.last_written_message.encode())

    @final
    def _check_ack(self, data: str) -> bool:
        last_written = self.last_written_message[:-1]
        if data != last_written and data != last_written.capitalize():
            logging.error("Received message %s message, expected  %s", data, self.last_written_message)
            success = False
        else:
            logging.debug("Command %s successfully applied", data)
            success = True
        self._ready_write.set()
        return success

    if platform.system() == "Windows":
        @property
        def is_open(self) -> bool:
            return self._serial_port.IsOpen
    else:
        @property
        def is_open(self) -> bool:
            return self._file_descriptor != -1

    if platform.system() == "Windows":
        def close(self) -> None:
            if self.is_open:
                self.connected.clear()
                self._serial_port.Close()
                logging.info("Closed connection to %s", self.device_name)
    else:
        def close(self) -> None:
            if self.is_open:
                self.connected.clear()
                os.close(self._file_descriptor)
                logging.info("Closed connection to %s", self.device_name)

    if platform.system() == "Windows":
        """
        Serial Port Reading Implementation on Windows.
        """
        @final
        def _receive(self, _sender, _arg: System.IO.Ports.SerialDataReceivedEventArgs) -> None:
            self.received_data.put(self._serial_port.ReadExisting())

    else:
        """
        Serial Port Reading Implementation on Unix.
        """
        @final
        def _receive(self) -> None:
            """
            This threads blocks until data on the serial port is available. If after 5 s now data has come it is assumed
            that the connection is lost.
            """
            while self.connected.is_set():
                try:
                    received = os.read(self._file_descriptor, Driver._IO_BUFFER_SIZE)
                    self.received_data.put(received.decode())
                except OSError:
                    logging.error("Connection to %s lost", self.device_name)
                    # Device might not be closed properly, so we mark the descriptor as invalid
                    self._file_descriptor = -1
                    self.connected.clear()

    @final
    def get_data(self) -> str:
        try:
            received_data: str = self.received_data.get(block=True, timeout=Driver._MAX_WAIT_TIME)
            return received_data
        except queue.Empty:
            self.connected.clear()
            logging.error("Connection to %s lost", self.device_name)
            if platform.system() != "Windows":
                self._file_descriptor = -1
            raise OSError

    @abstractmethod
    def _encode_data(self) -> None:
        """
        Encodes incoming data of the serial device. Each package has a package identifier, to decide the decoding
        algorithm of it.
        """

    @abstractmethod
    def _process_data(self) -> None:
        ...


@dataclass
class Data:
    ...


class Error(Enum):
    REQUEST = "0000"
    PARAMETER = "0001"
    COMMAND = "0002"
    UNKNOWN_COMMAND = "0003"


@dataclass
class Patterns:
    """
    The first bytes stand for get (G) the second byte for the required thing (H for Hardware).
    The third bytes stands for the required Information (I for ID, V for version).
    \n is the termination symbol.
    """
    HARDWARE_ID = re.compile(b"GHI[0-9a-fA-F]{4}", flags=re.MULTILINE)
    ERROR = re.compile(b"ERR[0-9a-fA-F]{4}", flags=re.MULTILINE)
    HEX_VALUE = re.compile(b"[0-9a-fA-F]{4}", flags=re.MULTILINE)


class Command:
    HARDWARE_ID = b"GHI0000"<|MERGE_RESOLUTION|>--- conflicted
+++ resolved
@@ -1,11 +1,5 @@
-<<<<<<< HEAD
 from abc import abstractmethod, ABC
-from functools import singledispatchmethod
-=======
-import abc
 import functools
-import itertools
->>>>>>> 7b0ddabc
 import logging
 import os
 import platform
@@ -14,9 +8,9 @@
 from dataclasses import dataclass
 from enum import Enum
 from typing import Union
-from numbers import Real
 import threading
 import queue
+import itertools
 
 from overrides import final
 
@@ -28,55 +22,6 @@
     import termios
 import serial
 from serial.tools import list_ports
-
-
-<<<<<<< HEAD
-=======
-class SerialStream:
-    _COMMAND_PREFIX = 3
-    _COMMAND = 0
-    _VALUE = 1
-    _NUMBER_OF_HEX_DIGITS = 4
-    #_STREAM_PATTERN = re.compile(r"[GSC][a-zA-Z][\da-zA-Z][\da-fA-F]{4}")  # 4 Hex Digits
-    _STREAM_PATTERN = re.compile(r"[G|S]et[a-zA-Z]+:\[? ]\?")  # 4 Hex Digits
-    _MIN_VALUE = 0
-    _MAX_VALUE = (1 << _NUMBER_OF_HEX_DIGITS * 4) - 1  # 1 hex byte corresponds to 4 binary bytes
-
-    def __init__(self, stream: str):
-        """
-        A serial stream consistent of three bytes whereby the first represents a command for the serial device
-        (G for Get, S for Set and C for Command ("execute")). The next 4 bytes represent the value that is needed for
-        the command. The values are represented in hex strings.
-        """
-        if not SerialStream._STREAM_PATTERN.fullmatch(stream):
-            raise ValueError(f"Stream {stream} is not valid")
-        self._stream = stream
-        self._package: list[str, str] = [stream[:SerialStream._COMMAND_PREFIX], stream[SerialStream._COMMAND_PREFIX:]]
-
-    def __str__(self) -> str:
-        return self._stream
-
-    def __repr__(self) -> str:
-        return f"SerialStream(command={self.command}, value={self.value}, stream={self.stream})"
-
-    @property
-    def command(self) -> str:
-        return self._package[SerialStream._COMMAND]
-
-    @property
-    def value(self) -> int:
-        return int(self._package[SerialStream._VALUE], base=16)
-
-    @value.setter
-    def value(self, value: Union[str, int]) -> None:
-        if not (SerialStream._MIN_VALUE <= int(value) < SerialStream._MAX_VALUE):
-            raise ValueError("Value is out of range for 4 digit hex values")
-        elif not isinstance(value, str):
-            value = f"{value:0{SerialStream._NUMBER_OF_HEX_DIGITS}X}"
-        self._package[SerialStream._VALUE] = value
-        self._stream = self._stream[:SerialStream._COMMAND_PREFIX] + self._package[SerialStream._VALUE]
->>>>>>> 7b0ddabc
-
 
 
 class Driver(ABC):
@@ -240,7 +185,7 @@
             hardware_id = hardware_id.group()
             return Patterns.HEX_VALUE.search(hardware_id).group()
 
-    @singledispatchmethod   
+    @functools.singledispatchmethod   
     @final
     def write(self, message: str) -> bool:
         if self.connected.is_set():
