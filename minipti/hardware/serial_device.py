--- conflicted
+++ resolved
@@ -42,33 +42,19 @@
     _SEARCH_ATTEMPTS = 3
 
     def __init__(self):
-<<<<<<< HEAD
-        self._port_name: str = ""
-        self._is_found: bool = False
-        self._write_buffer: queue.Queue = queue.Queue()
-        self.data: queue.Queue = queue.Queue()
-        self._ready_write: threading.Event = threading.Event()
-=======
         self._port_name = ""
         self._package_buffer = ""
         self._ready_write = threading.Event()
         self._received_data = queue.Queue(maxsize=Driver._QUEUE_SIZE)
->>>>>>> c3a895bc
         self._ready_write.set()
         self.last_written_message = ""
         self.data = queue.Queue(maxsize=Driver._QUEUE_SIZE)
         self._write_buffer = queue.Queue(maxsize=Driver._QUEUE_SIZE)
         if platform.system() == "Windows":
-            self._serial_port: System.IO.Ports.SerialPort = System.IO.Ports.SerialPort()
+            self._serial_port = System.IO.Ports.SerialPort()
         else:
-<<<<<<< HEAD
-            self._file_descriptor: int = -1
-        self.connected: threading.Event = threading.Event()
-        self.received_data: queue.Queue = queue.Queue()
-=======
             self._file_descriptor = -1
         self.connected = threading.Event()
->>>>>>> c3a895bc
 
     @property
     def port_name(self) -> str:
