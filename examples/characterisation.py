--- conflicted
+++ resolved
@@ -1,18 +1,13 @@
 import pandas as pd
 
 if __name__ == "__main__":
-    interferometer = src.minipti.interferometry.Interferometer(settings_path="sample_configs/settings.csv")
+    interferometer = minipti.algorithm.interferometry.Interferometer(settings_path="sample_configs/settings.csv")
     interferometer.decimation_filepath = "sample_data/Decimation_Comercial.csv"
     interferometer.init_settings()
 
     # Using the default settings values
-<<<<<<< HEAD
-    characterization = src.minipti.interferometry.Characterization(interferometry=interferometer)
-    characterization(mode="offline")
-=======
-    characterization = minipti.interferometry.Characterization(interferometry=interferometer)
+    characterization = minipti.algorithm.interferometry.Characterization(interferometry=interferometer)
     characterization()
->>>>>>> 33ec4b9b
     print(characterization)
 
     # Without default values
